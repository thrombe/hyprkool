--- conflicted
+++ resolved
@@ -1,10 +1,6 @@
 [package]
 name = "hyprkool"
-<<<<<<< HEAD
-version = "0.4.1"
-=======
 version = "0.5.0"
->>>>>>> 55f2782a
 edition = "2021"
 
 license = "MIT"
