[package]
name = "hyprkool"
<<<<<<< HEAD
version = "0.8.0"
=======
version = "0.7.4-multi-monitor"
>>>>>>> 324fb274
edition = "2021"

license = "MIT"
repository = "https://github.com/thrombe/hyprkool"
description = "A tool that helps you replicate the feel of kde activities and desktop grid layout in Hyprland"
keywords = [
  "cli",
  "hyprland",
  "kde",
]

# See more keys and their definitions at https://doc.rust-lang.org/cargo/reference/manifest.html

[dependencies]
anyhow = "1.0.81"
clap = { version = "4.5.3", features = ["derive"] }
dirs = "5.0.1"
# TODO: unsafe-impl should not be used. hyprkool needs a rewrite T-T
hyprland = { git = "https://github.com/thrombe/hyprland-rs", branch = "v0.8_pin", features = ["unsafe-impl"] }
linicon = "2.3.0"
serde = { version = "1.0.197", features = ["derive"] }
serde_json = "1.0.114"
tokio = { version = "1.36.0", features = ["full"] }
toml = "0.8.11"<|MERGE_RESOLUTION|>--- conflicted
+++ resolved
@@ -1,10 +1,6 @@
 [package]
 name = "hyprkool"
-<<<<<<< HEAD
-version = "0.8.0"
-=======
-version = "0.7.4-multi-monitor"
->>>>>>> 324fb274
+version = "0.9.0"
 edition = "2021"
 
 license = "MIT"
