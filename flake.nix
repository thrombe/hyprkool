--- conflicted
+++ resolved
@@ -299,17 +299,14 @@
                 virtualbox.guest.enable = true;
                 spiceUSBRedirection.enable = true;
                 vmware.guest.enable = true;
-<<<<<<< HEAD
+
                 qemu.options = [
-                  # "-device virtio-vga"
-
-                  "-device virtio-vga-gl"
+                  "-enable-kvm"
+                  "-cpu host"
+                  # "-device virtio-vga,max_outputs=2"
+                  "-device virtio-vga-gl,max_outputs=2"
                   "-display gtk,gl=on"
-                  "-enable-kvm"
                 ];
-=======
-                qemu.options = ['' --enable-kvm -cpu host -device virtio-vga,max_outputs=2 ''];
->>>>>>> 324fb274
               };
               virtualisation.vmVariant = {
                 # - [nixpkgs/nixos/modules/virtualisation/qemu-vm.nix at nixos-23.05 · NixOS/nixpkgs · GitHub](https://github.com/NixOS/nixpkgs/blob/nixos-23.05/nixos/modules/virtualisation/qemu-vm.nix)
